#include "../core/loop.h"
#include "../core/util.h"
#include "../core/plugin.h"
#include "../core/uplink.h"
#include "../core/configure.h"

#include <signal.h>
#include <string.h>
#include <errno.h>

// The loop is global, so we can use it from the signal handler.
static struct loop *loop;

// Handling of signals to terminate.
static void stop_signal_handler(int unused) {
	(void) unused;
	loop_break(loop);
}

static const int stop_signals[] = {
	SIGINT,
	SIGQUIT,
	SIGHUP,
	SIGTERM
};

// Data used from the cleanup handler
static struct uplink *uplink;
static struct loop_configurator *configurator;

static void cleanup() {
	// TODO: Release all the plugins here.
	if (uplink)
		uplink_destroy(uplink);
	if (configurator)
		loop_config_abort(configurator);
	loop_destroy(loop);
}

int main(int argc, const char* argv[]) {
	if (argc < 3)
		die("usage: %s <server name> <server port>\n", argv[0]);

	// Create the loop.
	loop = loop_create();

	// Connect upstream
	uplink = uplink_create(loop, argv[1], argv[2]);

	// Register all stop signals.
	for (size_t i = 0; i < sizeof stop_signals / sizeof *stop_signals; i ++) {
		struct sigaction action = {
			.sa_handler = stop_signal_handler,
			/*
			 * We want to disturb as little as possible (SA_RESTART).
			 * If the cleanup gets stuck and the user gets impatient and presses CTRL+C again,
			 * we want to terminate the hard wait instead of doing clean shutdown. So use
			 * the default handler for the second attempt (SA_RESETHAND).
			 */
			.sa_flags = SA_RESTART | SA_RESETHAND
		};
		if (sigaction(stop_signals[i], &action, NULL) != 0)
			die("Could not set signal handler for signal %d (%s)\n", stop_signals[i], strerror(errno));
	}

<<<<<<< HEAD
	if (!load_config(loop)) {
		ulog(LOG_ERROR, "No configuration available\n");
=======
	configurator = loop_config_start(loop);

	// Provide the interface name
	if (!loop_add_pcap(configurator, argv[1])) {
>>>>>>> 062a8615
		cleanup();
		return 1;
	}

<<<<<<< HEAD
=======
	// Provide the locat network ranges, so we can detect in and out packets
	for (int i = 4; i < argc; i ++)
		if (!loop_pcap_add_address(configurator, argv[i])) {
			cleanup();
			return 1;
		}

	// FIXME: This is hardcoded just for now.
	if (!loop_add_plugin(configurator, "libplugin_count.so")) {
		cleanup();
		return 1;
	}

	loop_config_commit(configurator);
	configurator = NULL;

>>>>>>> 062a8615
	// Run until a stop signal comes.
	loop_run(loop);

	cleanup();
	return 0;
}<|MERGE_RESOLUTION|>--- conflicted
+++ resolved
@@ -63,38 +63,12 @@
 			die("Could not set signal handler for signal %d (%s)\n", stop_signals[i], strerror(errno));
 	}
 
-<<<<<<< HEAD
 	if (!load_config(loop)) {
 		ulog(LOG_ERROR, "No configuration available\n");
-=======
-	configurator = loop_config_start(loop);
-
-	// Provide the interface name
-	if (!loop_add_pcap(configurator, argv[1])) {
->>>>>>> 062a8615
 		cleanup();
 		return 1;
 	}
 
-<<<<<<< HEAD
-=======
-	// Provide the locat network ranges, so we can detect in and out packets
-	for (int i = 4; i < argc; i ++)
-		if (!loop_pcap_add_address(configurator, argv[i])) {
-			cleanup();
-			return 1;
-		}
-
-	// FIXME: This is hardcoded just for now.
-	if (!loop_add_plugin(configurator, "libplugin_count.so")) {
-		cleanup();
-		return 1;
-	}
-
-	loop_config_commit(configurator);
-	configurator = NULL;
-
->>>>>>> 062a8615
 	// Run until a stop signal comes.
 	loop_run(loop);
 
