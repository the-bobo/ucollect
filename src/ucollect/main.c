--- conflicted
+++ resolved
@@ -1,13 +1,10 @@
 #include "../core/loop.h"
 #include "../core/util.h"
-<<<<<<< HEAD
 #include "../core/plugin.h"
+#include "../core/uplink.h"
 
 // FIXME: This is hardcoded for now, remove once we have a plugin loader
 #include "../plugins/count/count.h"
-=======
-#include "../core/uplink.h"
->>>>>>> caf96817
 
 #include <signal.h>
 #include <string.h>
