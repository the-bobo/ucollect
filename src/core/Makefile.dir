LIBRARIES += src/core/libucollect_core
DOCS += $(addprefix src/core/,core uplink)

<<<<<<< HEAD
libucollect_core_MODULES := mem_pool util loop context packet uplink loader configure trie
=======
libucollect_core_MODULES := mem_pool util loop context packet uplink loader configure
libucollect_core_PKG_CONFIGS := zlib
>>>>>>> 151bd06a
<|MERGE_RESOLUTION|>--- conflicted
+++ resolved
@@ -1,9 +1,5 @@
 LIBRARIES += src/core/libucollect_core
 DOCS += $(addprefix src/core/,core uplink)
 
-<<<<<<< HEAD
 libucollect_core_MODULES := mem_pool util loop context packet uplink loader configure trie
-=======
-libucollect_core_MODULES := mem_pool util loop context packet uplink loader configure
-libucollect_core_PKG_CONFIGS := zlib
->>>>>>> 151bd06a
+libucollect_core_PKG_CONFIGS := zlib