#include "loop.h"
#include "mem_pool.h"
#include "util.h"
#include "context.h"
#include "plugin.h"
#include "packet.h"
#include "address.h"
#include "tunable.h"
#include "loader.h"
#include "configure.h"

#include <signal.h> // for sig_atomic_t
#include <assert.h>
#include <string.h> // Why is memcpy in string?
#include <errno.h>
#include <unistd.h>

#include <pcap/pcap.h>
#include <sys/epoll.h>
#include <sys/time.h>
#include <time.h>
#include <limits.h>
#include <setjmp.h>
#include <stdlib.h>

/*
 * Low-level error handling.
 *
 * If we are in a plugin, we have the context stored. We also have the
 * jump_ready variable. If it is set, it means the jump_env is ready to
 * jump to from signal handler.
 *
 * So we set the signal handlers and jump from them if a problem happens.
 * It depends on what is catching that, but usually the plugin will be
 * re-initialized if that happens.
 *
 * If the signal happens, the signal number is stored in jump_signum.
 *
 * This is, unfortunately, not reentrant :-(. Any idea how to make it so?
 */

static volatile sig_atomic_t jump_ready = 0;
static jmp_buf jump_env;
static volatile struct context *current_context = NULL;
static int jump_signum = 0;
static bool sig_initialized;

static void abort_safe(void) {
	// Disable catching the signal first.
	struct sigaction sa = {
		.sa_handler = SIG_DFL
	};
	sigaction(SIGABRT, &sa, NULL);
	abort();
	// Couldn't commit suicide yet? Try exit.
	exit(1);
	// Still nothing?
	kill(getpid(), SIGKILL);
}

static void sig_handler(int signal) {
	if (jump_ready && current_context) {
		jump_ready = 0; // Don't try to jump twice in a row if anything goes bad
		// There's a handler
		jump_signum = signal;
#ifdef DEBUG
		ulog(LOG_WARN, "Trying to create a core dump (if they are enabled)\n");
		/*
		 * Create a core dump. Do it by copying the process by fork and then
		 * aborting the child. Abort creates a core dump, if it is enabled.
		 */
		if (fork() == 0)
			abort_safe();
#endif
		longjmp(jump_env, 1);
	} else {
		// Not ready to jump. Abort.
		abort_safe();
	}
}

static const int signals[] = {
	SIGILL,
	SIGTRAP,
	SIGABRT,
	SIGBUS,
	SIGFPE,
	SIGSEGV,
	SIGPIPE,
	SIGALRM,
	SIGTTIN,
	SIGTTOU,
	SIGHUP
};

static void signal_initialize(void) {
	ulog(LOG_INFO, "Initializing emergency signal handlers\n");
	struct sigaction action = {
		.sa_handler = sig_handler,
		.sa_flags = SA_NODEFER
	};
	for (size_t i = 0; i < sizeof signals / sizeof signals[0]; i ++)
		if (sigaction(signals[i], &action, NULL) == -1)
			die("Sigaction failed for signal %d: %s\n", signals[i], strerror(errno));
}

#define PLUGIN_HOLDER_CANARY 0x7a92f998 // Just some random 4-byte number

struct pool_node {
	struct pool_node *next;
	struct mem_pool *pool;
};

struct pool_list {
	struct pool_node *head, *tail;
};

#define LIST_NODE struct pool_node
#define LIST_BASE struct pool_list
#define LIST_NAME(X) pool_##X
#define LIST_WANT_APPEND_POOL
#include "link_list.h"

static void pool_list_destroy(const struct pool_list *list) {
	for (struct pool_node *pool = list->head; pool; pool = pool->next)
		mem_pool_destroy(pool->pool);
}

struct pcap_interface {
	/*
	 * This will be always set to pcap_read. Trick to make the epollhandling
	 * simpler ‒ we put this struct directly as the user data to epoll and the
	 * generic handler calls the handler found, no matter what type it is.
	 *
	 * This item must be first in the data structure. It'll be then casted to
	 * the epoll_handler, which contains a function pointer as the first element.
	 */
	void (*handler)(struct pcap_interface *interface, uint32_t events);
	// Link back to the loop owning this pcap. For epoll handler.
	struct loop *loop;
	const char *name;
	pcap_t *pcap;
	struct address_list *local_addresses;
	int fd;
	size_t offset;
	size_t watchdog_timer;
	bool watchdog_received,  watchdog_initialized;
	size_t watchdog_missed;
	struct pcap_interface *next;
	bool mark; // Mark for configurator.
};

struct pcap_list {
	struct pcap_interface *head, *tail;
	size_t count;
};

#define LIST_NODE struct pcap_interface
#define LIST_BASE struct pcap_list
#define LIST_NAME(X) pcap_##X
#define LIST_COUNT count
#define LIST_WANT_APPEND_POOL
#define LIST_WANT_LFOR
#include "link_list.h"

struct plugin_holder {
	/*
	 * This one is first, so we can cast the current_context back in case
	 * of error handling or some other callback.
	 */
	struct context context;
#ifdef DEBUG
	uint32_t canary; // To be able to check it is really a plugin holder
#endif
	const char *libname;
	void *plugin_handle;
	struct plugin plugin;
	struct pool_list pool_list;
	struct plugin_holder *next;
	struct plugin_holder *original; // When copying, in the configurator
	bool mark; // Mark for configurator.
	size_t failed;
};

struct plugin_list {
	struct plugin_holder *head, *tail;
};

#define LIST_NODE struct plugin_holder
#define LIST_BASE struct plugin_list
#define LIST_NAME(X) plugin_##X
#define LIST_WANT_APPEND_POOL
#define LIST_WANT_LFOR
#include "link_list.h"

/*
 * Generate a wrapper around a plugin callback that:
 *  * Checks it the callback is not NULL (if it is, nothing is called)
 *  * Sets the current context to the one of the plugin (for error handling)
 *  * Calls the callback
 *  * Restores no context and resets the temporary pool
 */
#define GEN_CALL_WRAPPER(NAME) \
static void plugin_##NAME(struct plugin_holder *plugin) { \
	if (!plugin->plugin.NAME##_callback) \
		return; \
	current_context = &plugin->context; \
	plugin->plugin.NAME##_callback(&plugin->context); \
	mem_pool_reset(plugin->context.temp_pool); \
	current_context = NULL; \
}

// The same, with parameter
#define GEN_CALL_WRAPPER_PARAM(NAME, TYPE) \
static void plugin_##NAME(struct plugin_holder *plugin, TYPE PARAM) { \
	if (!plugin->plugin.NAME##_callback) \
		return; \
	current_context = &plugin->context; \
	plugin->plugin.NAME##_callback(&plugin->context, PARAM); \
	mem_pool_reset(plugin->context.temp_pool); \
	current_context = NULL; \
}

// And with 2
#define GEN_CALL_WRAPPER_PARAM_2(NAME, TYPE1, TYPE2) \
static void plugin_##NAME(struct plugin_holder *plugin, TYPE1 PARAM1, TYPE2 PARAM2) { \
	if (!plugin->plugin.NAME##_callback) \
		return; \
	current_context = &plugin->context; \
	plugin->plugin.NAME##_callback(&plugin->context, PARAM1, PARAM2); \
	mem_pool_reset(plugin->context.temp_pool); \
	current_context = NULL; \
}

GEN_CALL_WRAPPER(init)
GEN_CALL_WRAPPER(finish)
GEN_CALL_WRAPPER(uplink_connected)
GEN_CALL_WRAPPER(uplink_disconnected)
GEN_CALL_WRAPPER_PARAM(packet, const struct packet_info *)
GEN_CALL_WRAPPER_PARAM_2(uplink_data, const uint8_t *, size_t)

struct timeout {
	uint64_t when;
	void (*callback)(struct context *context, void *data, size_t id);
	struct context *context;
	void *data;
	size_t id;
};

struct loop {
	/*
	 * The pools used for allocating memory.
	 *
	 * The permanent_pool is not reset/released for the whole lifetime of the loop.
	 *
	 * The batch_pool is reset after each loop iteration (which may be several handled
	 * events). You may not assume it'll stay valid between different events.
	 *
	 * The temp_pool is reset after each callback is finished, serving as a scratchpad
	 * for the callbacks.
	 */
	struct mem_pool *permanent_pool, *config_pool, *batch_pool, *temp_pool;
	struct pool_list pool_list;
	// The PCAP interfaces to capture on.
	struct pcap_list pcap_interfaces;
	// The plugins that handle the packets
	struct plugin_list plugins;
	struct uplink *uplink;
	// Timeouts. Sorted by the 'when' element.
	struct timeout *timeouts;
	size_t timeout_count, timeout_capacity;
	// Last time the epoll returned, in milliseconds since some unspecified point in history
	uint64_t now;
	// The epoll
	int epoll_fd;
	// Turnes to 1 when we are stopped.
	volatile sig_atomic_t stopped; // We may be stopped from a signal, so not bool
	volatile sig_atomic_t reconfigure; // Set to 1 when there's SIGHUP and we should reconfigure
	volatile sig_atomic_t reconfigure_full; // De-initialize first.
	bool retry_reconfigure_on_failure;
};

// Some stuff for yet uncommited configuration
struct loop_configurator {
	struct loop *loop;
	struct mem_pool *config_pool;
	struct pcap_list pcap_interfaces;
	struct plugin_list plugins;
};

// Handle one packet.
static void packet_handler(struct pcap_interface *interface, const struct pcap_pkthdr *header, const unsigned char *data) {
	struct packet_info info = {
		.length = header->caplen - interface->offset,
		.data = data + interface->offset,
		.interface = interface->name
	};
	ulog(LOG_DEBUG_VERBOSE, "Packet of size %zu on interface %s\n", info.length, interface->name);
	parse_packet(&info, interface->local_addresses, interface->loop->batch_pool);
	LFOR(plugin, plugin, &interface->loop->plugins)
		plugin_packet(plugin, &info);
}

static void self_reconfigure(struct context *context, void *data, size_t id) {
	(void) context;
	(void) data;
	(void) id;
	/*
	 * The easiest way to reconfigure ourselves is to send self the SIGHUP signal.
	 * We can't really reconfigure here, as it would break the loop. And setting
	 * the reconfigure flag might have effect after long time.
	 */
	if (kill(getpid(), SIGHUP) == -1)
		die("Couldn't SIGHUP self (%s)\n", strerror(errno));
}

static void pcap_read(struct pcap_interface *interface, uint32_t unused) {
	(void) unused;
	ulog(LOG_DEBUG_VERBOSE, "Read on interface %s\n", interface->name);
	int result = pcap_dispatch(interface->pcap, MAX_PACKETS, (pcap_handler) packet_handler, (unsigned char *) interface);
	if (result == -1) {
		ulog(LOG_ERROR, "Error reading packets from PCAP on %s (%s)\n", interface->name, pcap_geterr(interface->pcap));
		interface->loop->retry_reconfigure_on_failure = true;
		self_reconfigure(NULL, NULL, 0); // Try to reconfigure on the next loop iteration
	}
	interface->watchdog_received = true;
	ulog(LOG_DEBUG_VERBOSE, "Handled %d packets on %s\n", result, interface->name);
}

static void epoll_register_pcap(struct loop *loop, struct pcap_interface *interface, int op) {
	struct epoll_event event = {
		.events = EPOLLIN,
		.data = {
			.ptr = interface
		}
	};
	if (epoll_ctl(loop->epoll_fd, op, interface->fd, &event) == -1)
		die("Can't register PCAP fd %d of %s to epoll fd %d (%s)\n", interface->fd, interface->name, loop->epoll_fd, strerror(errno));
}

<<<<<<< HEAD
static void loop_get_now(struct loop *loop) {
	struct timespec ts;
	/*
	 * CLOC_MONOTONIC can go backward or jump if admin adjusts date.
	 * But the CLOCK_MONOTONIC_RAW doesn't seem to be available in uclibc.
	 * Any better alternative?
	 */
	if(clock_gettime(CLOCK_MONOTONIC, &ts) == -1)
		die("Couldn't get time (%s)\n", strerror(errno));
	loop->now = ts.tv_sec * 1000 + ts.tv_nsec / 1000000;
}

struct loop *loop_create() {
=======
struct loop *loop_create(void) {
>>>>>>> 55065c10
	if (!sig_initialized) {
		signal_initialize();
		sig_initialized = true;
	}
	ulog(LOG_INFO, "Creating a main loop\n");
	/*
	 * 42 is arbitrary choice. The man page says it is ignored except it must
	 * be positive number.
	 */
	int epoll_fd = epoll_create(42);
	if (epoll_fd == -1)
		die("Couldn't create epoll instance (%s)\n", strerror(errno));
	struct mem_pool *pool = mem_pool_create("Global permanent pool");
	struct loop *result = mem_pool_alloc(pool, sizeof *result);
	*result = (struct loop) {
		.permanent_pool = pool,
		.epoll_fd = epoll_fd
	};
	result->batch_pool = loop_pool_create(result, NULL, "Global batch pool");
	result->temp_pool = loop_pool_create(result, NULL, "Global temporary pool");
	loop_get_now(result);
	return result;
}

void loop_break(struct loop *loop) {
	loop->stopped = 1;
}

static void plugin_destroy(struct plugin_holder *plugin, bool emergency) {
	ulog(LOG_INFO, "Removing plugin %s\n", plugin->plugin.name);
	if (setjmp(jump_env)) {
		ulog(LOG_ERROR, "Signal %d during plugin finish, doing emergency shutdown instead\n", jump_signum);
		emergency = true;
	}
	jump_ready = true;
	if (!emergency)
		plugin_finish(plugin);
	size_t pos = 0;
	struct loop *loop = plugin->context.loop;
	while (pos < loop->timeout_count) {
		if (loop->timeouts[pos].context == &plugin->context) {
			// Drop this timeout, as we kill the corresponding plugin
			memmove(loop->timeouts + pos, loop->timeouts + pos + 1, (loop->timeout_count - pos - 1) * sizeof *loop->timeouts);
			loop->timeout_count --;
		} else
			pos ++;
	}
	jump_ready = false;
	pool_list_destroy(&plugin->pool_list);
	mem_pool_destroy(plugin->context.permanent_pool);
	plugin_unload(plugin->plugin_handle);
}

static int blocked_signals[] = {
	// Termination signals
	SIGINT,
	SIGQUIT,
	SIGTERM,
	// Reconfiguration
	SIGHUP,
	SIGUSR1
};

// Not thread safe, not even reentrant :-(
static volatile struct loop *current_loop;

static void request_reconfigure(int unused) {
	(void) unused;
	assert(current_loop);
	current_loop->reconfigure = 1;
}

static void request_reconfigure_full(int unused) {
	(void) unused;
	assert(current_loop);
	current_loop->reconfigure = 1;
	current_loop->reconfigure_full = 1;
}

void loop_run(struct loop *loop) {
	ulog(LOG_INFO, "Running the main loop\n");
	sigset_t blocked;
	// Block signals during actions, and let them only during the epoll
	sigemptyset(&blocked);
	for (size_t i = 0; i < sizeof blocked_signals / sizeof blocked_signals[0]; i ++)
		sigaddset(&blocked, blocked_signals[i]);
	sigset_t original_mask;
	if (sigprocmask(SIG_BLOCK, &blocked, &original_mask) == -1)
		die("Could not mask signals (%s)\n", strerror(errno));
	current_loop = loop;
	struct sigaction original_sighup, original_sigusr1;
	if (sigaction(SIGHUP, &(struct sigaction) { .sa_handler = request_reconfigure }, &original_sighup) == -1)
		die("Could not sigaction SIGHUP (%s\n)", strerror(errno));
	if (sigaction(SIGUSR1, &(struct sigaction) { .sa_handler = request_reconfigure_full }, &original_sigusr1) == -1)
		die("Could not sigaction SIGUSR1 (%s\n)", strerror(errno));
	REINIT:
	if (setjmp(jump_env)) {
		if (current_context) {
			struct plugin_holder *holder = (struct plugin_holder *) current_context;
#ifdef DEBUG
			assert(holder->canary == PLUGIN_HOLDER_CANARY);
#endif
			bool reinit = holder->failed < FAIL_COUNT;
			size_t failed = holder->failed;
			ulog(LOG_ERROR, "Signal %d in plugin %s (failed %zu times before)\n", jump_signum, holder->plugin.name, failed);
			plugin_destroy(holder, true);
			struct loop_configurator *configurator = loop_config_start(loop);
			holder->mark = false; // This one is already destroyed
			const char *libname = holder->libname; // Make sure it is not picked up
			holder->libname = "";
			LFOR(plugin, plugin, &loop->plugins)
				if (plugin->mark) { // Copy all the other plugins, and this one if it is to be reinited
					if (!loop_add_plugin(configurator, plugin->libname))
						die("Copy of %s failed\n", plugin->libname);
				} else if (reinit) {
					if (!loop_add_plugin(configurator, libname))
						ulog(LOG_ERROR, "Reinit of %s failed, aborting plugin\n", libname);
					else
						configurator->plugins.tail->failed = failed + 1;
				}
			LFOR(pcap, interface, &loop->pcap_interfaces) {
				if (!loop_add_pcap(configurator, interface->name))
					die("Copy of %s failed\n", interface->name);
				address_list_copy(configurator->pcap_interfaces.tail->local_addresses, interface->local_addresses);
			}
			loop_config_commit(configurator);
			goto REINIT;
		} else {
			ulog(LOG_ERROR, "Signal %d outside of plugin, aborting\n", jump_signum);
			abort();
		}
	}
	jump_ready = 1;
	loop_get_now(loop);
	while (!loop->stopped) {
		struct epoll_event events[MAX_EVENTS];
		int wait_time;
		if (loop->timeout_count) {
			// Set the wait time until the next timeout
			// Use larger type so we can check the bounds.
			int64_t wait = loop->timeouts[0].when - loop->now;
			if (wait < 0)
				wait = 0;
			if (wait > INT_MAX)
				wait = INT_MAX;
			wait_time = wait;
		} else {
			wait_time = -1; // Forever, if no timeouts
		}
		int ready = epoll_pwait(loop->epoll_fd, events, MAX_EVENTS, wait_time, &original_mask);
		loop_get_now(loop);
		if (loop->reconfigure) { // We are asked to reconfigure
			jump_ready = 0;
			loop->reconfigure = false;
			ulog(LOG_INFO, "Reconfiguring\n");
			if (loop->reconfigure_full)
				// Wipe out current configuration, so we start clean
				loop_config_commit(loop_config_start(loop));
			if (load_config(loop))
				loop->retry_reconfigure_on_failure = false;
			else {
				ulog(LOG_ERROR, "Reconfiguration failed, using previous configuration\n");
				if (loop->retry_reconfigure_on_failure)
					loop_timeout_add(loop, IFACE_RECONFIGURE_TIME, NULL, NULL, self_reconfigure);
			}
			goto REINIT;
		}
		// Handle timeouts.
		bool timeouts_called = false;
		while (loop->timeout_count && loop->timeouts[0].when <= loop->now) {
			// Take it out before calling. The callback might manipulate timeouts.
			struct timeout timeout = loop->timeouts[0];
			// Suboptimal, but there should be only few timeouts and not often
			memmove(loop->timeouts, loop->timeouts + 1, (-- loop->timeout_count) * sizeof *loop->timeouts);
			current_context = timeout.context;
			timeout.callback(timeout.context, timeout.data, timeout.id);
			mem_pool_reset(loop->temp_pool);
			current_context = NULL;
			timeouts_called = true;
		}
		// Handle events from epoll
		if (ready == -1) {
			if (errno == EINTR) {
				ulog(LOG_WARN, "epoll_wait on %d interrupted, retry\n", loop->epoll_fd);
				continue;
			}
			die("epoll_wait on %d failed: %s\n", loop->epoll_fd, strerror(errno));
		} else if (!ready && !timeouts_called) {
			// This is strange. We wait for 1 event idefinitelly and get 0
			ulog(LOG_WARN, "epoll_wait on %d returned 0 events and 0 timeouts\n", loop->epoll_fd);
		} else {
			for (size_t i = 0; i < (size_t) ready; i ++) {
				/*
				 * We have the event. Now, the data has the pointer to the handler
				 * as the first element. Therefore, we can cast it to the handler.
				 */
				struct epoll_handler *handler = events[i].data.ptr;
				handler->handler(events[i].data.ptr, events[i].events);
			}
		}
		mem_pool_reset(loop->batch_pool);
	}
	jump_ready = 0;
	if (sigaction(SIGUSR1, &original_sighup, NULL) == -1)
		die("Could not return sigaction of SIGUSR1 (%s)\n", strerror(errno));
	if (sigaction(SIGHUP, &original_sighup, NULL) == -1)
		die("Could not return sigaction of SIGHUP (%s)\n", strerror(errno));
	current_loop = NULL;
	if (sigprocmask(SIG_SETMASK, &blocked, &original_mask) == -1)
		die("Could not restore sigprocmask (%s)\n", strerror(errno));
}

static void pcap_destroy(struct pcap_interface *interface) {
	ulog(LOG_INFO, "Closing PCAP on %s\n", interface->name);
	if (interface->watchdog_initialized)
		loop_timeout_cancel(interface->loop, interface->watchdog_timer);
	pcap_close(interface->pcap);
}

void loop_destroy(struct loop *loop) {
	ulog(LOG_INFO, "Releasing the main loop\n");
	// Close the epoll
	int result = close(loop->epoll_fd);
	assert(result == 0);
	// Close all PCAPs
	for (struct pcap_interface *interface = loop->pcap_interfaces.head; interface; interface = interface->next)
		pcap_destroy(interface);
	// Remove all the plugins.
	for (struct plugin_holder *plugin = loop->plugins.head; plugin; plugin = plugin->next)
		plugin_destroy(plugin, false);
	pool_list_destroy(&loop->pool_list);
	// This mempool must be destroyed last, as the loop is allocated from it
	mem_pool_destroy(loop->permanent_pool);
}

// How much data should be skipped on each type of pcap. Borrowed from the DNS traffic analyser project.
static const size_t ip_offset_table[] =
{
	[DLT_LOOP] = 4,
	[DLT_NULL] = 4,    /* BSD LoopBack       */
	[DLT_EN10MB] = 14, /* EthernetII, I hope */
	[DLT_RAW] = 0,     /* RAW IP             */
	[DLT_PFLOG] = 28,  /* BSD pflog          */
};

bool loop_add_pcap(struct loop_configurator *configurator, const char *interface) {
	// First, go through the old ones and copy it if is there.
	LFOR(pcap, old, &configurator->loop->pcap_interfaces)
		if (strcmp(interface, old->name) == 0) {
			old->mark = false; // We copy it, don't close it at commit
			struct pcap_interface *new = pcap_append_pool(&configurator->pcap_interfaces, configurator->config_pool);
			*new = *old;
			new->next = NULL;
			new->local_addresses = address_list_create(configurator->config_pool);
			new->name = mem_pool_strdup(configurator->config_pool, interface);
			return true;
		}
	ulog(LOG_INFO, "Initializing PCAP on %s\n", interface);
	// Open the pcap
	char errbuf[PCAP_ERRBUF_SIZE];
	pcap_t *pcap = pcap_create(interface, errbuf);
	if (!pcap) {
		ulog(LOG_ERROR, "Can't initialize PCAP on %s (%s)\n", interface, errbuf);
		return false;
	}
	// Set parameters.
	int result = pcap_set_promisc(pcap, 1);
	assert(result == 0); // Can error only on code errors
	result = pcap_set_timeout(pcap, PCAP_TIMEOUT); // One second
	assert(result == 0);
	pcap_set_buffer_size(pcap, PCAP_BUFFER);
	assert(result == 0);

	// TODO: Some filters?

	// Activate it
	result = pcap_activate(pcap);
	switch (result) {
		// We need to manually distinguish what are errors, what warnings, etc.
		case 0: // All OK
			break;
		case PCAP_WARNING_PROMISC_NOTSUP:
		case PCAP_WARNING_TSTAMP_TYPE_NOTSUP:
		case PCAP_WARNING:
			// These are just warnings. Display them, but continue.
			ulog(LOG_WARN, "PCAP on %s: %s\n", interface, pcap_geterr(pcap));
			break;
		default:
			/*
			 * Everything is an error. Even if it wasn't an error, we don't
			 * know it explicitly, so consider it error.
			 */
			ulog(LOG_ERROR, "PCAP on %s: %s, closing\n", interface, pcap_geterr(pcap));
			pcap_close(pcap);
			return false;
	}
	// Set it non-blocking. We'll keep switching between pcaps of interfaces and other events.
	if (pcap_setnonblock(pcap, 1, errbuf) == -1) {
		ulog(LOG_ERROR, "Can't set PCAP on %s non-blocking (%s)\n", interface, errbuf);
		pcap_close(pcap);
		return false;
	}

	// Get the file descriptor for the epoll.
	int fd = pcap_get_selectable_fd(pcap);
	if (fd == -1) {
		ulog(LOG_ERROR, "Can't get FD for PCAP on %s\n", interface);
		pcap_close(pcap);
		return false;
	}

	// Put the PCAP into the new configuration loop.
	struct pcap_interface *new = pcap_append_pool(&configurator->pcap_interfaces, configurator->config_pool);
	assert(pcap_datalink(pcap) <= DLT_PFLOG);
	*new = (struct pcap_interface) {
		.handler = pcap_read,
		.loop = configurator->loop,
		.name = mem_pool_strdup(configurator->config_pool, interface),
		.pcap = pcap,
		.local_addresses = address_list_create(configurator->config_pool),
		.fd = fd,
		.offset = ip_offset_table[pcap_datalink(pcap)],
		.mark = true
	};
	return true;
}

size_t *loop_pcap_stats(struct context *context) {
	struct loop *loop = context->loop;
	size_t *result = mem_pool_alloc(context->temp_pool, (1 + 3 * loop->pcap_interfaces.count) * sizeof *result);
	*result = loop->pcap_interfaces.count;
	size_t i = 1;
	LFOR(pcap, interface, &loop->pcap_interfaces) {
		struct pcap_stat ps;
		int error = pcap_stats(interface->pcap, &ps);
		if (error)
			memset(result + 1 + 3 * i, 0xff, 3 * sizeof *result);
		else {
			result[i ++] = ps.ps_recv;
			result[i ++] = ps.ps_drop;
			result[i ++] = ps.ps_ifdrop;
		}
	}
	return result;
}

bool loop_pcap_add_address(struct loop_configurator *configurator, const char *address) {
	assert(configurator->pcap_interfaces.tail);
	return address_list_add_parsed(configurator->pcap_interfaces.tail->local_addresses, address, true);
}

bool loop_add_plugin(struct loop_configurator *configurator, const char *libname) {
	// Look for existing plugin first
	LFOR(plugin, old, &configurator->loop->plugins)
		if (strcmp(old->libname, libname) == 0) {
			old->mark = false; // We copy it, so don't delete after commit
			struct plugin_holder *new = plugin_append_pool(&configurator->plugins, configurator->config_pool);
			*new = *old;
			new->next = NULL;
			new->original = old;
			new->plugin.name = mem_pool_strdup(configurator->config_pool, old->plugin.name);
			new->libname = mem_pool_strdup(configurator->config_pool, libname);
			return true;
		}
	// Load the plugin
	struct plugin plugin;
	void *plugin_handle = plugin_load(libname, &plugin);
	if (!plugin_handle)
		return false;
	ulog(LOG_INFO, "Installing plugin %s\n", plugin.name);
	struct mem_pool *permanent_pool = mem_pool_create(plugin.name);
	assert(!jump_ready);
	if (setjmp(jump_env)) {
		ulog(LOG_ERROR, "Signal %d during plugin initialization, aborting load\n", jump_signum);
		mem_pool_destroy(permanent_pool);
		plugin_unload(plugin_handle);
		return false;
	}
	jump_ready = 1;
	/*
	 * Each plugin gets its own permanent pool (since we'd delete that one with the plugin),
	 * but we can reuse the temporary pool.
	 */
	struct plugin_holder new = {
		.context = {
			.temp_pool = configurator->loop->temp_pool,
			.permanent_pool = permanent_pool,
			.loop = configurator->loop,
			.uplink = configurator->loop->uplink
		},
		.libname = mem_pool_strdup(configurator->config_pool, libname),
		.plugin_handle = plugin_handle,
#ifdef DEBUG
		.canary = PLUGIN_HOLDER_CANARY,
#endif
		.plugin = plugin,
		.mark = true
	};
	// Copy the name (it may be temporary), from the plugin's own pool
	new.plugin.name = mem_pool_strdup(configurator->config_pool, plugin.name);
	plugin_init(&new);
	jump_ready = 0;
	// Store the plugin structure.
	*plugin_append_pool(&configurator->plugins, configurator->config_pool) = new;
	return true;
}

void loop_uplink_set(struct loop *loop, struct uplink *uplink) {
	assert(!loop->uplink);
	loop->uplink = uplink;
	LFOR(plugin, plugin, &loop->plugins)
		plugin->context.uplink = uplink;
}

void loop_register_fd(struct loop *loop, int fd, struct epoll_handler *handler) {
	struct epoll_event event = {
		.events = EPOLLIN | EPOLLRDHUP,
		.data = {
			.ptr = handler
		}
	};
	if (epoll_ctl(loop->epoll_fd, EPOLL_CTL_ADD, fd, &event) == -1)
		die("Can't register fd %d to epoll fd %d (%s)\n", fd, loop->epoll_fd, strerror(errno));
}

struct mem_pool *loop_pool_create(struct loop *loop, struct context *context, const char *name) {
	struct pool_list *list = &loop->pool_list;
	struct mem_pool *pool = loop->permanent_pool;
	if (context) {
		struct plugin_holder *holder = (struct plugin_holder *) context;
#ifdef DEBUG
		assert(holder->canary == PLUGIN_HOLDER_CANARY);
#endif
		list = &holder->pool_list;
		pool = context->permanent_pool;
	}
	struct mem_pool *new = mem_pool_create(name);
	pool_append_pool(list, pool)->pool = new;
	return new;
}

struct mem_pool *loop_permanent_pool(struct loop *loop) {
	return loop->permanent_pool;
}

struct mem_pool *loop_temp_pool(struct loop *loop) {
	return loop->temp_pool;
}

bool loop_plugin_send_data(struct loop *loop, const char *name, const uint8_t *data, size_t length) {
	LFOR(plugin, plugin, &loop->plugins)
		if (strcmp(plugin->plugin.name, name) == 0) {
			plugin_uplink_data(plugin, data, length);
			return true;
		}
	return false;
}

const char *loop_plugin_get_name(const struct context *context) {
	const struct plugin_holder *holder = (struct plugin_holder *) context;
#ifdef DEBUG
	assert(holder->canary == PLUGIN_HOLDER_CANARY);
#endif
	return holder->plugin.name;
}

size_t loop_timeout_add(struct loop *loop, uint32_t after, struct context *context, void *data, void (*callback)(struct context *context, void *data, size_t id)) {
	// Enough space?
	if (loop->timeout_count == loop->timeout_capacity) {
		loop->timeout_capacity = loop->timeout_capacity * 2;
		if (!loop->timeout_capacity)
			loop->timeout_capacity = 2; // Some basic size for the start
		struct timeout *new = mem_pool_alloc(loop->permanent_pool, loop->timeout_capacity * sizeof *new);
		memcpy(new, loop->timeouts, loop->timeout_count * sizeof *new);
		loop->timeouts = new;
		/* Yes, throwing out the old array. But with the double-growth, only linear
		 * amount of memory is wasted. And we reuse the space after timed-out timeouts,
		 * so it should not grow indefinitely.
		 */
	}
	size_t when = loop->now + after;
	// Sort it in, according to the value of when.
	size_t pos = 0;
	for (size_t i = loop->timeout_count; i; i --) {
		if (loop->timeouts[i - 1].when > when)
			loop->timeouts[i] = loop->timeouts[i - 1];
		else {
			pos = i;
			break;
		}
	}
	/*
	 * We let the id wrap around. We expect the old one with the same value already
	 * timet out a long time ago.
	 */
	static size_t id = 0;
	loop->timeouts[pos] = (struct timeout) {
		.when = when,
		.callback = callback,
		.context = context,
		.data = data,
		.id = id ++
	};
	loop->timeout_count ++;
	return loop->timeouts[pos].id;
}

void loop_timeout_cancel(struct loop *loop, size_t id) {
	for (size_t i = 0; i < loop->timeout_count; i ++)
		if (loop->timeouts[i].id == id) {
			// Move the rest one position left
			memmove(loop->timeouts + i, loop->timeouts + i + 1, (loop->timeout_count - 1 - i) * sizeof *loop->timeouts);
			loop->timeout_count --;
			return;
		}
	assert(0); // The ID is not there! Already called the timeout?
}

struct loop_configurator *loop_config_start(struct loop *loop) {
	// Create the configurator
	struct mem_pool *config_pool = mem_pool_create("Config pool");
	struct loop_configurator *result = mem_pool_alloc(config_pool, sizeof *result);
	*result = (struct loop_configurator) {
		.loop = loop,
		.config_pool = config_pool
	};
	// Mark all the old plugins and interfaces for deletion on commit
	LFOR(plugin, plugin, &loop->plugins)
		plugin->mark = true;
	LFOR(pcap, interface, &loop->pcap_interfaces)
		interface->mark = true;
	return result;
}

void loop_config_abort(struct loop_configurator *configurator) {
	/*
	 * Destroy all the newly-created plugins and interfaces (marked)
	 *
	 * Select the ones from the configurator, not loop!
	 */
	LFOR(plugin, plugin, &configurator->plugins)
		if (plugin->mark)
			plugin_destroy(plugin, false);
	LFOR(pcap, interface, &configurator->pcap_interfaces)
		if (interface->mark)
			pcap_destroy(interface);
	// And delete all the memory
	mem_pool_destroy(configurator->config_pool);
}

/*
 * In the rare situation when someone shuts down an interface and then removes it
 * (for example by unloading the module), we get a stray handle to non-existant
 * pcap. We do reinitialize when it is shut down, but then it stays inactive and
 * we get no error on the removal of the interface. This watchdog looks to see
 * if there are any data. If there are not any data for a long time, we try to
 * do a full reconfiguration, which would force us to open the interface again.
 * If it so happens the interface was really removed, we get an error now.
 */
static void pcap_watchdog(struct context *context_unused, void *data, size_t id_unused) {
	(void) context_unused;
	(void) id_unused;
	struct pcap_interface *interface = data;
	if (interface->watchdog_received) {
		interface->watchdog_missed = 0;
	} else {
		ulog(LOG_WARN, "No data on interface %s in a long time\n", interface->name);
		if (interface->watchdog_missed >= WATCHDOG_MISSED_COUNT) {
			ulog(LOG_ERROR, "Too many missed intervals of data on %s, doing full reconfigure in attempt to recover from unknown external errors\n", interface->name);
			interface->loop->retry_reconfigure_on_failure = true;
			if (kill(getpid(), SIGUSR1))
				die("Can't send SIGUSR1 to self (%s)\n", strerror(errno));
		}
		interface->watchdog_missed ++;
	}
	interface->watchdog_received = false;
	// Schedule new timeout after a long while, to see if we miss the next interval
	interface->watchdog_timer = loop_timeout_add(interface->loop, PCAP_WATCHDOG_TIME, NULL, interface, pcap_watchdog);
}

void loop_config_commit(struct loop_configurator *configurator) {
	struct loop *loop = configurator->loop;
	/*
	 * Destroy the old plugins and interfaces (still marked).
	 *
	 * Take the ones from loop, not configurator.
	 */
	LFOR(plugin, plugin, &loop->plugins)
		if (plugin->mark)
			plugin_destroy(plugin, false);
	LFOR(pcap, interface, &loop->pcap_interfaces)
		if (interface->mark)
			pcap_destroy(interface);
	// Migrate the copied ones, register the new ones.
	LFOR(plugin, plugin, &configurator->plugins)
		if (!plugin->mark)
			for (size_t i = 0; i < loop->timeout_count; i ++)
				if (loop->timeouts[i].context == &plugin->original->context)
					loop->timeouts[i].context = &plugin->context;
	LFOR(pcap, interface, &configurator->pcap_interfaces) {
		epoll_register_pcap(loop, interface, interface->mark ? EPOLL_CTL_ADD : EPOLL_CTL_MOD);
		if (!interface->mark)
			loop_timeout_cancel(loop, interface->watchdog_timer);
		interface->watchdog_timer = loop_timeout_add(loop, PCAP_WATCHDOG_TIME, NULL, interface, pcap_watchdog);
		interface->watchdog_initialized = true;
	}
	// Destroy the old configuration and merge the new one
	if (loop->config_pool)
		mem_pool_destroy(configurator->loop->config_pool);
	loop->config_pool = configurator->config_pool;
	loop->pcap_interfaces = configurator->pcap_interfaces;
	loop->plugins = configurator->plugins;
}

void loop_uplink_connected(struct loop *loop) {
	LFOR(plugin, plugin, &loop->plugins)
		plugin_uplink_connected(plugin);
}

void loop_uplink_disconnected(struct loop *loop) {
	LFOR(plugin, plugin, &loop->plugins)
		plugin_uplink_disconnected(plugin);
}<|MERGE_RESOLUTION|>--- conflicted
+++ resolved
@@ -338,7 +338,6 @@
 		die("Can't register PCAP fd %d of %s to epoll fd %d (%s)\n", interface->fd, interface->name, loop->epoll_fd, strerror(errno));
 }
 
-<<<<<<< HEAD
 static void loop_get_now(struct loop *loop) {
 	struct timespec ts;
 	/*
@@ -351,10 +350,7 @@
 	loop->now = ts.tv_sec * 1000 + ts.tv_nsec / 1000000;
 }
 
-struct loop *loop_create() {
-=======
 struct loop *loop_create(void) {
->>>>>>> 55065c10
 	if (!sig_initialized) {
 		signal_initialize();
 		sig_initialized = true;
