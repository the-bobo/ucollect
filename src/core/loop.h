--- conflicted
+++ resolved
@@ -21,8 +21,6 @@
 void loop_break(struct loop *loop) __attribute__((nonnull));
 void loop_destroy(struct loop *loop) __attribute__((nonnull));
 
-<<<<<<< HEAD
-bool loop_add_pcap(struct loop *loop, const char *interface) __attribute__((nonnull));
 /*
  * Get statistics of the interfaces of the loop.
  *
@@ -34,7 +32,6 @@
  * are set to maximum value.
  */
 size_t *loop_pcap_stats(struct context *context) __attribute__((nonnull)) __attribute__((malloc));
-=======
 /*
  * When you want to configure the loop, you start by loop_config_start. You get
  * a handle to the configurator. You can then call loop_add_pcap, loop_pcap_add_address and
@@ -56,7 +53,6 @@
 void loop_config_abort(struct loop_configurator *configurator) __attribute__((nonnull));
 
 bool loop_add_pcap(struct loop_configurator *configurator, const char *interface) __attribute__((nonnull));
->>>>>>> c3f8c09d
 // Add a local address for the last added pcap interface. Can be net address (eg. 192.168.0.0/16).
 bool loop_pcap_add_address(struct loop_configurator *configurator, const char *address) __attribute__((nonnull));
 void loop_add_plugin(struct loop_configurator *configurator, struct plugin *plugin) __attribute__((nonnull));
