#!/bin/sh

. ./dbconfig

psql -U "$DBADMIN" -d "$DB" $DBPARAMS <<ENDSQL
BEGIN;

DROP VIEW IF EXISTS fake_bad_connections;
DROP VIEW IF EXISTS fake_bad_connections_telnet;
DROP VIEW IF EXISTS fake_bad_connections_ssh_honey;
DROP VIEW IF EXISTS fake_blacklist;
DROP VIEW IF EXISTS fake_blacklist_remotes;
DROP VIEW IF EXISTS fake_blacklist_sums;
DROP VIEW IF EXISTS fake_blacklist_concat;
DROP VIEW IF EXISTS fake_blacklist_scores;
DROP VIEW IF EXISTS fake_blacklist_uncached;
DROP VIEW IF EXISTS plugin_activity;
DROP VIEW IF EXISTS fake_blacklist_cache_fill;
DROP TABLE IF EXISTS fake_blacklist_cache;
DROP TABLE IF EXISTS fwup_addresses;
DROP TABLE IF EXISTS fwup_sets;
DROP TABLE IF EXISTS fake_logs;
DROP TABLE IF EXISTS fake_server_names;
DROP TABLE IF EXISTS fake_blacklist_limits;
DROP TABLE IF EXISTS fake_blacklist_scores;
DROP TABLE IF EXISTS known_plugins;
DROP TABLE IF EXISTS active_plugins;
DROP TABLE IF EXISTS ssh_commands;
DROP TABLE IF EXISTS ssh_sessions;
DROP TABLE IF EXISTS refused;
DROP TABLE IF EXISTS spoof;
DROP TABLE IF EXISTS nats;
DROP TABLE IF EXISTS biflows;
DROP TABLE IF EXISTS flow_filters;
DROP TABLE IF EXISTS capture_stats;
DROP TABLE IF EXISTS counts;
DROP TABLE IF EXISTS count_types;
DROP TABLE IF EXISTS count_snapshots;
DROP TABLE IF EXISTS bandwidth;
DROP TABLE IF EXISTS bandwidth_stats;
DROP TABLE IF EXISTS bandwidth_stats_dbg;
DROP TABLE IF EXISTS activities;
DROP TABLE IF EXISTS activity_types;
DROP TABLE IF EXISTS anomalies;
DROP TABLE IF EXISTS anomaly_types;
DROP TABLE IF EXISTS group_members;
DROP TABLE IF EXISTS groups;
DROP TABLE IF EXISTS pings;
DROP TABLE IF EXISTS ping_requests;
DROP TABLE IF EXISTS cert_chains;
DROP TABLE IF EXISTS certs;
DROP TABLE IF EXISTS cert_requests;
DROP TABLE IF EXISTS starttls_protos;
DROP TABLE IF EXISTS clients;
DROP TABLE IF EXISTS config;
DROP TYPE IF EXISTS fake_log_type;
DROP TYPE IF EXISTS fake_server;
DROP TYPE IF EXISTS blacklist_mode;
DROP TYPE IF EXISTS plugin_status;

CREATE TABLE clients (
	id INT PRIMARY KEY NOT NULL,
	name TEXT UNIQUE NOT NULL,
	passwd TEXT NOT NULL,
	mechanism CHAR NOT NULL DEFAULT 'A',
	builtin_passwd TEXT,
	slot_id SMALLINT,
	tag TEXT,
	devel_note TEXT,
	asnum INT
);
CREATE SEQUENCE clients_id OWNED BY clients.id;
ALTER TABLE clients ALTER COLUMN id SET DEFAULT NEXTVAL('clients_id');
CREATE TABLE activity_types (
	id SMALLINT PRIMARY KEY NOT NULL,
	name TEXT UNIQUE NOT NULL,
	plugin TEXT
);
CREATE SEQUENCE activity_types_ids OWNED BY activity_types.id;
ALTER TABLE activity_types ALTER COLUMN id SET DEFAULT NEXTVAL('activity_types_ids');
CREATE TABLE activities (
	id BIGINT NOT NULL PRIMARY KEY,
	client INT NOT NULL,
	timestamp TIMESTAMP NOT NULL,
	activity SMALLINT NOT NULL,
	FOREIGN KEY (client) REFERENCES clients(id),
	FOREIGN KEY (activity) REFERENCES activity_types(id)
);
CREATE INDEX ON activities (client, activity);
CREATE SEQUENCE activities_id OWNED BY activities.id;
ALTER TABLE activities ALTER COLUMN id SET DEFAULT NEXTVAL('activities_id');
CREATE TYPE plugin_status AS ENUM ('allowed', 'obsolete', 'disabled');
CREATE TABLE known_plugins (
	name TEXT NOT NULL,
	version INT,
	hash TEXT,
	status plugin_status NOT NULL DEFAULT 'allowed',
	introduced TIMESTAMP NOT NULL DEFAULT NOW(),
	note TEXT,
	UNIQUE(name, version, hash)
);
CREATE INDEX ON known_plugins(name);
CREATE TABLE active_plugins (
	client INT NOT NULL,
	name TEXT NOT NULL,
	updated TIMESTAMP NOT NULL,
	version INT NOT NULL,
	hash TEXT NOT NULL,
	libname TEXT NOT NULL,
	active BOOL NOT NULL,
	UNIQUE(client, name),
	FOREIGN KEY (client) REFERENCES clients(id)
);
CREATE OR REPLACE VIEW plugin_activity AS SELECT
	clients.name,
	MIN(globals.last) AS last,
	MIN(globals.login) AS login,
	ROUND(((EXTRACT(EPOCH FROM CURRENT_TIMESTAMP AT TIME ZONE 'UTC') - EXTRACT(EPOCH FROM MIN(globals.login))) / 60)::NUMERIC, 0) AS login_time,
	MIN(globals.logout) AS logout,
	ROUND(((EXTRACT(EPOCH FROM CURRENT_TIMESTAMP AT TIME ZONE 'UTC') - EXTRACT(EPOCH FROM MIN(globals.logout))) / 60)::NUMERIC, 0) AS logout_time,
	COALESCE(activity_types.plugin, active_plugins.name) AS plugin,
	ROUND(((EXTRACT(EPOCH FROM CURRENT_TIMESTAMP AT TIME ZONE 'UTC') - EXTRACT(EPOCH FROM MAX(activities.timestamp))) / 60)::NUMERIC, 0) AS plug_last,
	MIN(active_plugins.hash) AS hash,
	MIN(active_plugins.version) AS version,
	MIN(known_plugins.status) AS status,
	BOOL_AND(active_plugins.active) AS active
FROM
	(SELECT * FROM activities JOIN activity_types ON activities.activity = activity_types.id WHERE activity_types.name != 'firewall') AS activities
	JOIN activity_types ON activities.activity = activity_types.id
	FULL OUTER JOIN active_plugins ON active_plugins.client = activities.client AND active_plugins.name = activity_types.plugin
	LEFT OUTER JOIN known_plugins ON active_plugins.name = known_plugins.name AND active_plugins.version = COALESCE(known_plugins.version, active_plugins.version) AND active_plugins.hash = COALESCE(known_plugins.hash, active_plugins.hash)
	RIGHT OUTER JOIN clients ON clients.id = COALESCE(activities.client, active_plugins.client)
	LEFT OUTER JOIN (
		SELECT
			activities.client,
			ROUND(((EXTRACT(EPOCH FROM CURRENT_TIMESTAMP AT TIME ZONE 'UTC') - EXTRACT(EPOCH FROM MAX(activities.timestamp))) / 60)::NUMERIC, 0) AS last,
			MAX(CASE WHEN activity_types.name = 'login' THEN timestamp END) AS login,
			MAX(CASE WHEN activity_types.name = 'logout' THEN timestamp END) AS logout
		FROM
			activities
			JOIN activity_types ON activities.activity = activity_types.id
		WHERE
			activity_types.name != 'firewall'
		GROUP BY
			activities.client
	) AS globals ON clients.id = globals.client
WHERE
	activity_types.name IS NULL OR activity_types.plugin IS NOT NULL
GROUP BY
	clients.id,
	COALESCE(activity_types.plugin, active_plugins.name)
ORDER BY
	clients.name,
	COALESCE(activity_types.plugin, active_plugins.name);

CREATE TABLE groups (
	id INT PRIMARY KEY NOT NULL,
	name TEXT UNIQUE NOT NULL
);
CREATE SEQUENCE groups_id OWNED BY groups.id;
ALTER TABLE groups ALTER COLUMN id SET DEFAULT NEXTVAL('groups_id');
CREATE TABLE group_members (
	client INT NOT NULL,
	in_group INT NOT NULL,
	UNIQUE (client, in_group),
	FOREIGN KEY (client) REFERENCES clients(id) ON DELETE CASCADE,
	FOREIGN KEY (in_group) REFERENCES groups(id) ON DELETE CASCADE
);
CREATE TABLE anomaly_types (
	code CHAR PRIMARY KEY NOT NULL,
	description TEXT NOT NULL
);
CREATE TABLE anomalies (
	id BIGINT NOT NULL PRIMARY KEY,
	from_group INT NOT NULL,
	type CHAR NOT NULL,
	timestamp TIMESTAMP NOT NULL,
	value TEXT NOT NULL,
	relevance_count SMALLINT NOT NULL,
	relevance_of SMALLINT NOT NULL,
	strength REAL DEFAULT 0,
	country VARCHAR(2),
	FOREIGN KEY (from_group) REFERENCES groups(id) ON DELETE CASCADE,
	FOREIGN KEY (type) REFERENCES anomaly_types(code),
	CHECK(relevance_count <= relevance_of)
);
CREATE INDEX ON anomalies (from_group, type, timestamp);
CREATE SEQUENCE anomaly_ids OWNED BY anomalies.id;
ALTER TABLE anomalies ALTER COLUMN id SET DEFAULT NEXTVAL('anomaly_ids');

CREATE TABLE count_types (
	id SMALLINT PRIMARY KEY NOT NULL,
	name TEXT UNIQUE NOT NULL,
	description TEXT NOT NULL,
	ord SMALLINT NOT NULL,
	UNIQUE (ord)
);
CREATE SEQUENCE count_types_id OWNED BY count_types.id;
ALTER TABLE count_types ALTER COLUMN id SET DEFAULT NEXTVAL('count_types_id');
CREATE TABLE count_snapshots (
	id BIGINT PRIMARY KEY NOT NULL,
	timestamp TIMESTAMP NOT NULL,
	client INT NOT NULL,
	FOREIGN KEY (client) REFERENCES clients(id),
	UNIQUE (timestamp, client)
);
CREATE SEQUENCE count_snapshots_id OWNED BY count_snapshots.id;
ALTER TABLE count_snapshots ALTER COLUMN id SET DEFAULT NEXTVAL('count_snapshots_id');
CREATE TABLE counts (
	snapshot BIGINT NOT NULL,
	type SMALLINT NOT NULL,
	count BIGINT NOT NULL,
	size BIGINT NOT NULL,
	FOREIGN KEY (snapshot) REFERENCES count_snapshots(id) ON DELETE CASCADE,
	FOREIGN KEY (type) REFERENCES count_types(id),
	CHECK(count >= 0),
	CHECK(size >= 0),
	UNIQUE (snapshot, type)
);
CREATE TABLE bandwidth (
	timestamp TIMESTAMP NOT NULL,
	client INT NOT NULL,
	win_len INT NOT NULL,
	in_max BIGINT NOT NULL,
	out_max BIGINT NOT NULL,
	FOREIGN KEY (client) REFERENCES clients(id) ON DELETE CASCADE,
	PRIMARY KEY (timestamp, client, win_len)
);
CREATE TABLE bandwidth_stats (
	timestamp TIMESTAMP NOT NULL,
	client INT NOT NULL,
	in_time INT[] NOT NULL,
	in_bytes BIGINT[] NOT NULL,
	out_time INT[] NOT NULL,
	out_bytes BIGINT[] NOT NULL,
	FOREIGN KEY (client) REFERENCES clients(id) ON DELETE CASCADE,
	PRIMARY KEY (timestamp, client)
);
CREATE TABLE bandwidth_stats_dbg (
	timestamp TIMESTAMP NOT NULL,
	timestamp_dbg INT,
	client INT NOT NULL,
	in_time INT[] NOT NULL,
	in_bytes BIGINT[] NOT NULL,
	out_time INT[] NOT NULL,
	out_bytes BIGINT[] NOT NULL,
	FOREIGN KEY (client) REFERENCES clients(id) ON DELETE CASCADE,
	PRIMARY KEY (timestamp, client)
);
CREATE TABLE capture_stats (
	snapshot BIGINT NOT NULL,
	interface SMALLINT NOT NULL,
	captured INT NOT NULL,
	dropped INT NOT NULL,
	dropped_driver INT NOT NULL,
	FOREIGN KEY (snapshot) REFERENCES count_snapshots(id) ON DELETE CASCADE,
	CHECK(interface >= 0),
	CHECK(captured >= 0),
	CHECK(dropped >= 0),
	CHECK(dropped_driver >= 0),
	UNIQUE(snapshot, interface)
);
CREATE TABLE ping_requests (
	id INT PRIMARY KEY NOT NULL,
	host TEXT NOT NULL,
	proto CHAR(1) NOT NULL,
	amount SMALLINT NOT NULL,
	size SMALLINT NOT NULL,
	active BOOLEAN NOT NULL,
	lastrun TIMESTAMP NOT NULL DEFAULT TO_TIMESTAMP(0),
	interval INTERVAL NOT NULL DEFAULT '6 hours',
	UNIQUE(host, proto, amount, size)
);
CREATE SEQUENCE ping_requests_id OWNED BY ping_requests.id;
ALTER TABLE ping_requests ALTER COLUMN id SET DEFAULT NEXTVAL('ping_requests_id');

CREATE TABLE pings (
	request INT NOT NULL,
	batch TIMESTAMP NOT NULL,
	client INT NOT NULL,
	timestamp TIMESTAMP NOT NULL,
	ip TEXT,
	received SMALLINT NOT NULL,
	min INT,
	max INT,
	avg INT,
	UNIQUE (request, batch, client),
	FOREIGN KEY (request) REFERENCES ping_requests(id),
	FOREIGN KEY (client) REFERENCES clients(id),
	CHECK(min <= max),
	CHECK(min <= avg),
	CHECK(avg <= max)
);

CREATE TABLE biflows (
	id BIGINT PRIMARY KEY NOT NULL,
	client INT NOT NULL,
	ip_local INET NOT NULL,
	ip_remote INET NOT NULL,
	port_local INT NOT NULL,
	port_remote INT NOT NULL,
	proto CHAR(1) NOT NULL,
	start_in TIMESTAMP,
	start_out TIMESTAMP,
	stop_in TIMESTAMP,
	stop_out TIMESTAMP,
	size_in BIGINT NOT NULL,
	size_out BIGINT NOT NULL,
	count_in INT NOT NULL,
	count_out INT NOT NULL,
	seen_start_in BOOL NOT NULL,
	seen_start_out BOOL NOT NULL,
	tag TEXT,
	tagged_on TIMESTAMP,
	country_remote VARCHAR(2),
	FOREIGN KEY (client) REFERENCES clients(id),
	CHECK(proto = 'T' OR proto = 'U'),
	CHECK(start_in <= stop_in),
	CHECK(start_out <= stop_out),
	CHECK((start_in IS NOT NULL AND stop_in IS NOT NULL) OR (start_out IS NOT NULL AND stop_out IS NOT NULL))
) WITH (fillfactor = 50);
CREATE SEQUENCE biflow_ids OWNED BY biflows.id;
ALTER TABLE biflows ALTER COLUMN id SET DEFAULT NEXTVAL('biflow_ids');
CREATE INDEX ON biflows (ip_remote);
CREATE INDEX ON biflows (tag);
CREATE INDEX ON biflows (tagged_on);
CREATE INDEX ON biflows (client);
CREATE INDEX ON biflows (port_remote, proto);
CREATE INDEX ON biflows (country_remote) WHERE country_remote IS NULL;

INSERT INTO activity_types (name, plugin) VALUES ('login', NULL), ('logout', NULL), ('buckets', 'Buckets'), ('counts', 'Count'), ('pings', 'Sniff'), ('bandwidth', 'Bandwidth'), ('certs', 'Sniff'), ('flow', 'Flow'), ('nat', 'Sniff'), ('spoof', 'Spoof'), ('refused', 'Refused'), ('fake', 'Fake');
CREATE TABLE starttls_protos (
	id SMALLINT NOT NULL PRIMARY KEY,
	name TEXT NOT NULL,
	UNIQUE(name)
);
CREATE TABLE cert_requests (
	id INT NOT NULL PRIMARY KEY,
	host TEXT NOT NULL,
	port SMALLINT NOT NULL,
	starttls SMALLINT NOT NULL DEFAULT 0,
	active BOOL NOT NULL DEFAULT true,
	want_cert BOOL NOT NULL DEFAULT false,
	want_chain BOOL NOT NULL DEFAULT false,
	want_details BOOL NOT NULL DEFAULT true,
	want_params BOOL NOT NULL DEFAULT true,
	lastrun TIMESTAMP NOT NULL DEFAULT TO_TIMESTAMP(0),
	interval INTERVAL NOT NULL DEFAULT '1 day',
	FOREIGN KEY (starttls) REFERENCES starttls_protos(id)
);
CREATE SEQUENCE cert_requests_id OWNED BY cert_requests.id;
ALTER TABLE cert_requests ALTER COLUMN id SET DEFAULT NEXTVAL('cert_requests_id');
CREATE TABLE certs (
	id INT NOT NULL PRIMARY KEY,
	request INT NOT NULL,
	client INT NOT NULL,
	batch TIMESTAMP NOT NULL,
	timestamp TIMESTAMP NOT NULL,
	proto TEXT,
	cipher TEXT,
	FOREIGN KEY (request) REFERENCES cert_requests(id),
	FOREIGN KEY (client) REFERENCES clients(id),
	UNIQUE(request, client, batch)
);
CREATE SEQUENCE certs_id OWNED BY certs.id;
ALTER TABLE certs ALTER COLUMN id SET DEFAULT NEXTVAL('certs_id');
CREATE TABLE cert_chains (
	cert INT NOT NULL,
	ord SMALLINT NOT NULL,
	is_full BOOL NOT NULL,
	value TEXT NOT NULL,
	name TEXT,
	expiry TIMESTAMP,
	FOREIGN KEY (cert) REFERENCES certs(id) ON DELETE CASCADE,
	UNIQUE(cert, ord)
);

INSERT INTO anomaly_types (code, description) VALUES ('I', 'Remote IP address'), ('P', 'Remote port'), ('B', 'Remote IP address and port'), ('L', 'Remote IP address and local port'), ('i', 'Remote IP address of outbound packets'), ('p', 'Remote port of outbound packets'), ('b', 'Remote IP address and port of outbound packets'), ('l', 'Remote IP address and local port of outbound packets');
INSERT INTO count_types (name, description, ord) VALUES
	('All', 'Any packet is included in this category', 1),
	('IPv4', 'Packets sent over the IPv4 protocol.', 2),
	('IPv6', 'Packets sent over the IPv6 protocol.', 3),
	('In', 'Packets sent over either IPv4 or IPv6 that have source address outside of the local network and destination inside.', 4),
	('Out', 'Packets sent over either IPv4 or IPv6 that have source address inside of the local network and destination outside.', 5),
	('TCP', 'Packets sent over IPv4/TCP and IPv6/TCP', 6),
	('UDP', 'Packets sent over IPv4/UDP and IPv6/UDP', 7),
	('ICMP', 'Both ICMP and ICMPv6 packets', 8),
	('Low port', 'TCP or UDP packets with the remote port <= 1024', 9),
	('SYN', 'TCP packets with the SYN flag set', 10),
	('FIN', 'TCP packets with the FIN flag set', 11),
	('SYN+ACK', 'TCP packets with both SYN and ACK flags set. This may be a good heuristics for number of created TCP connections.', 12),
	('ACK', 'TCP packets with ACK flag set.', 13),
	('PUSH', 'TCP packets with the PUSH flag set.', 14),
	('SERVER', 'Communication with the server', 15),
	('V6TUNNEL', 'Packets sent over IPv6-tunelled connectivity', 16);
INSERT INTO starttls_protos (id, name) VALUES (0, ''), (1, 'smtp'), (2, 'pop3'), (3, 'imap'), (4, 'ftp'), (5, 'xmpp');

CREATE TABLE nats (
	client INT NOT NULL,
	batch TIMESTAMP NOT NULL,
	nat_v4 BOOLEAN,
	nat_v6 BOOLEAN,
	FOREIGN KEY (client) REFERENCES clients(id),
	UNIQUE(client, batch)
);

CREATE TABLE config (
	plugin TEXT NOT NULL,
	name TEXT NOT NULL,
	value TEXT NOT NULL,
	UNIQUE(plugin, name)
);
INSERT INTO config (plugin, name, value) VALUES ('flow', 'max_flows', '5000'), ('flow', 'timeout', '1800000'), ('flow', 'minpackets', '5'), ('flow', 'version', '1'), ('flow', 'filter', '!(|(i(127.0.0.1,::1),I(127.0.0.1,::1)))'), ('flow', 'filter-diff', 'D(addresses)'), ('sniff', 'nat-interval', '3 days'), ('spoof', 'answer_timeout', '60'), ('spoof', 'dest_addr', 'api.turris.cz'), ('spoof', 'src_addr', '192.0.2.1'), ('spoof', 'interval', '1 day'), ('spoof', 'port', '5678'), ('fwup', 'version', '1');

CREATE TABLE flow_filters (
	filter TEXT NOT NULL,
	epoch INT NOT NULL,
	version INT NOT NULL,
	add BOOL NOT NULL,
	address TEXT NOT NULL,
	UNIQUE(filter, epoch, version, address)
);

CREATE TABLE fwup_sets (
	name TEXT NOT NULL PRIMARY KEY,
	type CHAR NOT NULL,
	maxsize INT NOT NULL,
	hashsize INT NOT NULL,
	CHECK(maxsize > 0),
	CHECK(hashsize >= maxsize)
);
CREATE TABLE fwup_addresses (
	set TEXT NOT NULL,
	epoch INT NOT NULL,
	version INT NOT NULL,
	add BOOL NOT NULL,
	address TEXT NOT NULL,
	UNIQUE(set, epoch, version, address),
	FOREIGN KEY (set) REFERENCES fwup_sets(name)
);

CREATE TYPE fake_log_type AS ENUM ('connect', 'disconnect', 'lost', 'extra', 'timeout', 'login');
CREATE TYPE fake_server AS ENUM ('telnet', 'ssh_honey');
CREATE TABLE fake_server_names (
	name TEXT NOT NULL,
	code CHAR NOT NULL,
	type fake_server NOT NULL,
	UNIQUE(name),
	UNIQUE(code),
	UNIQUE(type)
);
INSERT INTO fake_server_names (name, code, type) VALUES ('telnet', 'T', 'telnet'), ('SSH honeypot', 'S', 'ssh_honey');
CREATE TABLE fake_logs (
	client INT NOT NULL,
	timestamp TIMESTAMP NOT NULL,
	event fake_log_type NOT NULL,
	remote INET NOT NULL,
	local INET,
	remote_port INT,
	server fake_server NOT NULL,
	name BYTEA,
	password BYTEA,
	reason TEXT,
	FOREIGN KEY (client) REFERENCES clients(id),
	CHECK(server != 'ssh_honey')
);
CREATE INDEX fake_logs_server_idx ON fake_logs(server);
CREATE INDEX fake_logs_client_idx ON fake_logs(client);
CREATE INDEX fake_logs_compound_idx ON fake_logs(server, remote, client);
CREATE TABLE fake_blacklist_scores (
	server fake_server NOT NULL,
	event fake_log_type NOT NULL,
	score BIGINT NOT NULL,
	UNIQUE(server, event)
);
INSERT INTO fake_blacklist_scores (server, event, score) VALUES
	('telnet', 'connect', 4),
	('telnet', 'login', 20);
CREATE TYPE blacklist_mode AS ENUM ('soft', 'hard');
CREATE TABLE fake_blacklist_limits (
	server fake_server NOT NULL,
	clients BIGINT NOT NULL,
	score BIGINT NOT NULL,
	mode blacklist_mode NOT NULL
);
CREATE INDEX fake_blacklist_limit_sc_idx ON fake_blacklist_limits (server, client_pass);
CREATE INDEX fake_blacklist_limit_s_idx ON fake_blacklist_limits (server);
INSERT INTO fake_blacklist_limits (server, clients, score, mode) VALUES
	('telnet', 4, 500, 'hard'),
	('telnet', 3, 300, 'soft'),
	('telnet', 2, 1000, 'soft'),
	('ssh_honey', 3, 300, 'soft'),
	('ssh_honey', 4, 500, 'hard');
CREATE OR REPLACE VIEW fake_blacklist_cache_fill AS SELECT
	fl.server,
	fl.remote,
	fl.client,
	SUM(fake_blacklist_scores.score) AS score,
	MAX(fl.timestamp) AS timestamp
FROM
	(SELECT server, remote, client, timestamp, event FROM fake_logs WHERE timestamp < CURRENT_TIMESTAMP AT TIME ZONE 'UTC' - INTERVAL '1 hour') AS fl
	JOIN fake_blacklist_scores ON fl.server = fake_blacklist_scores.server AND fl.event = fake_blacklist_scores.event
GROUP BY fl.server, fl.remote, fl.client;
CREATE UNLOGGED TABLE fake_blacklist_cache (
	server fake_server NOT NULL,
	remote INET NOT NULL,
	client INT NOT NULL,
	score BIGINT NOT NULL,
	timestamp TIMESTAMP WITH TIME ZONE NOT NULL,
	CHECK(score >= 0),
	FOREIGN KEY (client) REFERENCES clients(id)
);
CREATE OR REPLACE VIEW fake_blacklist_uncached AS SELECT
	fl.server,
	fl.remote,
	fl.client,
	SUM(fake_blacklist_scores.score) AS score
FROM
	(SELECT * FROM fake_logs WHERE timestamp > (SELECT COALESCE(MAX(timestamp), TO_TIMESTAMP(0)) FROM fake_blacklist_cache)) AS fl
	JOIN fake_blacklist_scores ON fl.server = fake_blacklist_scores.server AND fl.event = fake_blacklist_scores.event
GROUP BY fl.server, fl.remote, fl.client;
CREATE OR REPLACE VIEW ssh_blacklist_scores AS SELECT
	'ssh_honey'::fake_server,
	remote,
	client_id AS client,
	COUNT(distinct ssh_sessions.id) * 25 + COUNT(*) * 5 AS score
FROM
	ssh_sessions
	JOIN ssh_commands ON ssh_sessions.id = ssh_commands.session_id
GROUP BY
	remote, client_id;
CREATE OR REPLACE VIEW fake_blacklist_concat AS
	(SELECT server, remote, client, score FROM fake_blacklist_cache)
	UNION
	(SELECT * FROM fake_blacklist_uncached)
	UNION
	(SELECT * FROM ssh_blacklist_scores);
CREATE OR REPLACE VIEW fake_blacklist_sums AS SELECT
	server, remote, client, SUM(score) AS score
FROM
	fake_blacklist_concat
GROUP BY server, remote, client
HAVING SUM(score) >= 100;
CREATE OR REPLACE VIEW fake_blacklist_remotes AS SELECT
	server, remote, SUM(score) AS score, COUNT(*) AS clients
FROM
	fake_blacklist_sums
GROUP BY server, remote;
CREATE OR REPLACE VIEW fake_blacklist AS SELECT
	fb.server,
	fb.remote,
	MAX(fb.clients) AS clients,
	MAX(fb.score) AS score,
	MAX(l.mode) AS mode
FROM
<<<<<<< HEAD
	(SELECT
		s.server,
		s.remote,
		s.client_pass,
		COUNT(s.client) AS clients_total,
		SUM(s.passed) AS clients_passed,
		SUM(s.score) AS score_total,
		SUM(s.score * s.passed) AS score_passed
	FROM (
		SELECT
			fl.server,
			fl.remote,
			fl.client,
			fake_blacklist_limits.client_pass,
			SUM(fl.score) AS score,
			(SUM(fl.score) >= fake_blacklist_limits.client_pass)::INTEGER AS passed
		FROM
			(SELECT * FROM fake_blacklist_cache
			UNION ALL
			SELECT
				fl.server,
				fl.remote,
				fl.client,
				SUM(fake_blacklist_scores.score) AS score,
				MAX(fl.timestamp) AS timestamp
			FROM (SELECT server, remote, client, timestamp, event FROM fake_logs WHERE timestamp > (SELECT COALESCE(MAX(timestamp), TO_TIMESTAMP(0)) FROM fake_blacklist_cache)) AS fl
			JOIN fake_blacklist_scores ON fl.server = fake_blacklist_scores.server AND fl.event = fake_blacklist_scores.event
			GROUP BY fl.server, fl.remote, fl.client) AS fl
		JOIN fake_blacklist_limits ON fl.server = fake_blacklist_limits.server
		GROUP BY fl.server, fl.remote, fl.client, fake_blacklist_limits.client_pass
	) AS s
	GROUP BY
		s.server,
		s.remote,
		s.client_pass
	) AS t
JOIN fake_blacklist_limits AS l ON t.server = l.server AND t.client_pass = l.client_pass
=======
	fake_blacklist_remotes AS fb
	JOIN fake_blacklist_limits AS l ON fb.server = l.server AND fb.score >= l.score AND fb.clients >= l.clients
GROUP BY
	fb.server,
	fb.remote;
CREATE OR REPLACE VIEW fake_bad_connections_ssh_honey AS SELECT
	'ssh_honey'::fake_server,
	ssh_sessions.remote,
	NULL::INT AS remote_port,
	ssh_sessions.local,
	22 AS local_port,
	start_time AS start_time_utc,
	end_time AS end_time_utc,
	1::INTEGER AS login_attempts,
	clients
FROM
	ssh_sessions
	JOIN fake_blacklist ON fake_blacklist.remote = ssh_sessions.remote
>>>>>>> a588e8b9
WHERE
	fake_blacklist.server = 'ssh_honey'
	AND fake_blacklist.mode = 'hard'
ORDER BY
	ssh_sessions.remote,
	start_time;
CREATE OR REPLACE VIEW fake_bad_connections_telnet AS SELECT
	fake_logs.server,
	fake_logs.remote,
	remote_port,
	local,
	23 AS local_port,
	MIN(timestamp) AS start_time_utc,
	MAX(timestamp) AS end_time_utc,
	SUM((event = 'login')::INTEGER) AS login_attempts,
	MIN(clients) AS clients_total
FROM
	fake_logs
	JOIN fake_blacklist ON fake_logs.remote = fake_blacklist.remote
WHERE
	fake_logs.server = 'telnet'
	AND fake_blacklist.server = 'telnet'
	AND fake_blacklist.mode = 'hard'
	AND remote_port IS NOT NULL
GROUP BY
	fake_logs.server,
	fake_logs.remote,
	remote_port,
	local
ORDER BY
	fake_logs.remote,
	local,
	MIN(timestamp);
CREATE OR REPLACE VIEW fake_bad_connections AS (SELECT * FROM fake_bad_connections_telnet) UNION (SELECT * FROM fake_bad_connections_ssh_honey);

CREATE TABLE spoof (
	client INT NOT NULL,
	batch TIMESTAMP NOT NULL,
	spoofed BOOLEAN NOT NULL,
	addr_matches BOOLEAN NOT NULL,
	received TIMESTAMP,
	ip INET,
	FOREIGN KEY (client) REFERENCES clients(id)
);

CREATE TABLE refused (
	id BIGINT NOT NULL PRIMARY KEY,
	client INT NOT NULL,
	timestamp TIMESTAMP NOT NULL,
	address INET NOT NULL,
	local_port INT NOT NULL,
	remote_port INT NOT NULL,
	reason CHAR NOT NULL,
	FOREIGN KEY (client) REFERENCES clients(id)
);
CREATE SEQUENCE refused_ids OWNED BY refused.id;
ALTER TABLE refused ALTER COLUMN id SET DEFAULT NEXTVAL('refused_ids');

CREATE TABLE ssh_sessions (
	id INT NOT NULL PRIMARY KEY,
	long_id CHAR(32) NOT NULL,
	client_id INT NOT NULL REFERENCES clients(id) ON DELETE CASCADE,
	start_time TIMESTAMP WITH TIME ZONE NOT NULL,
	end_time TIMESTAMP WITH TIME ZONE DEFAULT NULL,
<<<<<<< HEAD
	login BYTEA NOT NULL,
	password BYTEA NOT NULL,
	remote INET NOT NULL
=======
	login TEXT NOT NULL,
	password TEXT NOT NULL,
	remote INET NOT NULL,
	local INET NOT NULL
>>>>>>> a588e8b9
);
CREATE SEQUENCE ssh_session_ids OWNED BY ssh_sessions.id;
ALTER TABLE ssh_sessions ALTER COLUMN id SET DEFAULT NEXTVAL('ssh_session_ids');
CREATE INDEX ssh_sessions_long_id_idx ON ssh_sessions (long_id);

CREATE TABLE ssh_commands (
	id SERIAL PRIMARY KEY,
	session_id INTEGER NOT NULL REFERENCES ssh_sessions(id) ON DELETE CASCADE,
	ts TIMESTAMP WITH TIME ZONE NOT NULL,
	success BOOLEAN NOT NULL,
	command BYTEA NOT NULL,
	archived BOOL NOT NULL DEFAULT false
);

GRANT SELECT (id, name) ON clients TO $DBUPDATER;
GRANT SELECT ON activity_types TO $DBUPDATER;
GRANT INSERT ON activities TO $DBUPDATER;
GRANT UPDATE ON SEQUENCE activities_id TO $DBUPDATER;
GRANT SELECT ON SEQUENCE activities_id TO $DBUPDATER;
GRANT SELECT ON groups TO $DBUPDATER;
GRANT SELECT ON group_members TO $DBUPDATER;
GRANT SELECT ON anomaly_types TO $DBUPDATER;
GRANT INSERT ON anomalies TO $DBUPDATER;
GRANT ALL ON anomaly_ids TO $DBUPDATER;
GRANT SELECT ON count_types TO $DBUPDATER;
GRANT INSERT ON count_snapshots TO $DBUPDATER;
GRANT SELECT ON count_snapshots TO $DBUPDATER;
GRANT INSERT ON bandwidth TO $DBUPDATER;
GRANT SELECT ON bandwidth_stats TO $DBUPDATER;
GRANT INSERT ON bandwidth_stats TO $DBUPDATER;
GRANT UPDATE ON bandwidth_stats TO $DBUPDATER;
GRANT INSERT ON bandwidth_stats_dbg TO $DBUPDATER;
GRANT SELECT ON SEQUENCE count_snapshots_id TO $DBUPDATER;
GRANT UPDATE ON SEQUENCE count_snapshots_id TO $DBUPDATER;
GRANT INSERT ON counts TO $DBUPDATER;
GRANT INSERT ON capture_stats TO $DBUPDATER;
GRANT INSERT ON pings TO $DBUPDATER;
GRANT SELECT ON ping_requests TO $DBUPDATER;
GRANT UPDATE (lastrun) ON ping_requests TO $DBUPDATER;
GRANT SELECT ON cert_requests TO $DBUPDATER;
GRANT UPDATE (lastrun) ON cert_requests TO $DBUPDATER;
GRANT ALL ON certs_id TO $DBUPDATER;
GRANT INSERT ON certs TO $DBUPDATER;
GRANT INSERT ON cert_chains TO $DBUPDATER;
GRANT SELECT ON certs TO $DBUPDATER;
GRANT INSERT ON biflows TO $DBUPDATER;
GRANT ALL ON biflow_ids TO $DBUPDATER;
GRANT INSERT ON nats TO $DBUPDATER;
GRANT SELECT (batch) ON nats TO $DBUPDATER;
GRANT SELECT ON config TO $DBUPDATER;
GRANT SELECT ON flow_filters TO $DBUPDATER;
GRANT SELECT ON fake_server_names TO $DBUPDATER;
GRANT INSERT ON fake_logs TO $DBUPDATER;
GRANT SELECT ON fwup_sets TO $DBUPDATER;
GRANT SELECT ON fwup_addresses TO $DBUPDATER;
GRANT SELECT (batch) ON spoof TO $DBUPDATER;
GRANT INSERT ON spoof TO $DBUPDATER;
GRANT INSERT ON refused TO $DBUPDATER;
GRANT SELECT ON known_plugins TO $DBUPDATER;
GRANT DELETE ON active_plugins TO $DBUPDATER;
GRANT INSERT ON active_plugins TO $DBUPDATER;
GRANT SELECT ON active_plugins TO $DBUPDATER;

GRANT SELECT (name, passwd, mechanism, builtin_passwd, slot_id) ON clients TO $DBAUTHENTICATOR;

GRANT SELECT (tag) ON clients TO $DBJENKINS;
GRANT UPDATE (builtin_passwd) ON clients TO $DBJENKINS;
GRANT INSERT ON known_plugins to $DBJENKINS;
GRANT SELECT ON known_plugins TO $DBJENKINS;

GRANT SELECT (timestamp) ON activities TO $DBCLEANER;
GRANT SELECT (timestamp) ON anomalies TO $DBCLEANER;
GRANT SELECT (timestamp) ON count_snapshots TO $DBCLEANER;
GRANT SELECT (timestamp) ON bandwidth to $DBCLEANER;
GRANT SELECT (timestamp) ON bandwidth_stats to $DBCLEANER;
GRANT SELECT (timestamp) ON bandwidth_stats_dbg to $DBCLEANER;
GRANT SELECT (batch) ON pings TO $DBCLEANER;
GRANT SELECT (batch, id) ON certs TO $DBCLEANER;
GRANT SELECT (cert) ON cert_chains TO $DBCLEANER;
GRANT SELECT (start_in, start_out) ON biflows TO $DBCLEANER;
GRANT SELECT (batch) ON nats TO $DBCLEANER;
GRANT SELECT (timestamp) ON fake_logs TO $DBCLEANER;
GRANT SELECT (batch) ON spoof TO $DBCLEANER;
GRANT SELECT (timestamp) ON refused TO $DBCLEANER;
GRANT SELECT (start_time, id) ON ssh_sessions TO $DBCLEANER;
GRANT SELECT (session_id) ON ssh_commands TO $DBCLEANER;
GRANT DELETE ON activities to $DBCLEANER;
GRANT DELETE ON anomalies TO $DBCLEANER;
GRANT DELETE ON count_snapshots TO $DBCLEANER;
GRANT DELETE ON bandwidth to $DBCLEANER;
GRANT DELETE ON bandwidth_stats TO $DBCLEANER;
GRANT DELETE ON bandwidth_stats_dbg TO $DBCLEANER;
GRANT DELETE ON pings TO $DBCLEANER;
GRANT DELETE ON certs TO $DBCLEANER;
GRANT DELETE ON cert_chains TO $DBCLEANER;
GRANT DELETE ON biflows TO $DBCLEANER;
GRANT DELETE ON nats TO $DBCLEANER;
GRANT DELETE ON fake_logs TO $DBCLEANER;
GRANT DELETE ON spoof TO $DBCLEANER;
GRANT DELETE ON refused TO $DBCLEANER;
GRANT DELETE ON ssh_sessions TO $DBCLEANER;
GRANT DELETE ON ssh_commands TO $DBCLEANER;
GRANT SELECT ON fake_logs TO $DBCLEANER;

GRANT SELECT ON groups TO $DBARCHIVIST;
GRANT SELECT ON count_types TO $DBARCHIVIST;
GRANT SELECT ON anomaly_types TO $DBARCHIVIST;
GRANT SELECT ON activity_types TO $DBARCHIVIST;
GRANT SELECT ON activities TO $DBARCHIVIST;
GRANT SELECT (id, name) ON clients TO $DBARCHIVIST;
GRANT SELECT (from_group, type, timestamp, value, value, relevance_count, relevance_of, strength) ON anomalies TO $DBARCHIVIST;
GRANT SELECT ON counts TO $DBARCHIVIST;
GRANT SELECT ON count_snapshots TO $DBARCHIVIST;
GRANT SELECT ON group_members TO $DBARCHIVIST;
GRANT SELECT ON pings TO $DBARCHIVIST;
GRANT SELECT ON ping_requests TO $DBARCHIVIST;
GRANT SELECT ON cert_requests TO $DBARCHIVIST;
GRANT SELECT ON certs TO $DBARCHIVIST;
GRANT SELECT ON cert_chains TO $DBARCHIVIST;
GRANT SELECT ON biflows TO $DBARCHIVIST;
GRANT SELECT ON bandwidth TO $DBARCHIVIST;
GRANT SELECT ON bandwidth_stats TO $DBARCHIVIST;
GRANT SELECT ON nats TO $DBARCHIVIST;
GRANT SELECT ON fake_logs TO $DBARCHIVIST;
GRANT SELECT ON spoof TO $DBARCHIVIST;
GRANT SELECT ON refused TO $DBARCHIVIST;
GRANT SELECT ON fake_logs TO $DBARCHIVIST;
GRANT SELECT ON ssh_sessions TO $DBARCHIVIST;
GRANT SELECT ON ssh_commands TO $DBARCHIVIST;
GRANT UPDATE (archived) ON ssh_commands TO $DBARCHIVIST;

GRANT SELECT ON biflows TO $DBFLOWTAGGER;
GRANT UPDATE (tag, tagged_on) ON biflows TO $DBFLOWTAGGER;
GRANT SELECT (value, type) ON anomalies TO $DBFLOWTAGGER;
GRANT SELECT ON config TO $DBFLOWTAGGER;
GRANT UPDATE ON config TO $DBFLOWTAGGER;
GRANT SELECT ON flow_filters TO $DBFLOWTAGGER;
GRANT INSERT ON flow_filters TO $DBFLOWTAGGER;
GRANT SELECT ON fake_blacklist TO $DBFLOWTAGGER;
GRANT DELETE ON fake_blacklist_cache TO $DBFLOWTAGGER;
GRANT DELETE ON fake_blacklist_cache TO $DBCLEANER;
GRANT INSERT ON fake_blacklist_cache TO $DBFLOWTAGGER;
GRANT INSERT ON fake_blacklist_cache TO $DBCLEANER;
GRANT SELECT ON fake_blacklist_cache_fill TO $DBFLOWTAGGER;
GRANT SELECT ON fake_blacklist_cache_fill TO $DBCLEANER;
GRANT SELECT ON fwup_sets TO $DBFLOWTAGGER;
GRANT UPDATE (hashsize, maxsize) ON fwup_sets TO $DBFLOWTAGGER;
GRANT SELECT ON fwup_addresses TO $DBFLOWTAGGER;
GRANT INSERT ON fwup_addresses TO $DBFLOWTAGGER;

GRANT INSERT ON ssh_sessions TO $DBKIPPO;
GRANT INSERT ON ssh_commands TO $DBKIPPO;
GRANT UPDATE ON ssh_sessions TO $DBKIPPO;
GRANT UPDATE ON ssh_commands TO $DBKIPPO;
GRANT SELECT ON ssh_sessions TO $DBKIPPO;
GRANT SELECT ON ssh_commands TO $DBKIPPO;
GRANT ALL ON ssh_session_ids TO $DBKIPPO;

COMMIT;
ENDSQL

if [ "$1" = "debug" ] ; then
	# Provide some debug data (clients for now)
	psql -U "$DBADMIN" -d "$DB" $DBPARAMS <<'ENDSQL'
BEGIN;
INSERT INTO clients (name, mechanism, passwd) VALUES ('ruth', 'Y', 'None'), ('0000000100000001', 'Y', 'None');

INSERT INTO groups (name) VALUES ('all'), ('ruth');
INSERT INTO group_members (client, in_group) SELECT clients.id, groups.id FROM clients CROSS JOIN groups WHERE groups.name = 'all';
INSERT INTO group_members (client, in_group) SELECT clients.id, groups.id FROM clients JOIN groups ON groups.name = clients.name;
INSERT INTO ping_requests (host, proto, amount, size, active) VALUES ('turris.cz', '6', 5, 100, TRUE), ('turris.cz', '4', 5, 100, TRUE), ('8.8.8.8', 'X', 3, 64, TRUE);
INSERT INTO known_plugins (name) VALUES ('Count'), ('Bandwidth'), ('Fake'), ('Flow'), ('Refused'), ('Sniff'), ('Spoof'), ('Fwup');
COMMIT;
ENDSQL
else

	psql -U "$DBADMIN" -d "$DB" $DBPARAMS <<ENDSQL
BEGIN;
GRANT SELECT (date_done) ON celery_taskmeta TO $DBCLEANER;
GRANT SELECT (created_at) ON router_loggedpacket TO $DBCLEANER;
GRANT SELECT (date) ON router_registrationcode TO $DBCLEANER;
GRANT SELECT (id, router_id, time, remote_port, remote_address, local_port, direction, rule_id, protocol, count, tcp_flags) ON router_loggedpacket TO $DBARCHIVIST;
GRANT DELETE ON celery_taskmeta TO $DBCLEANER;
GRANT DELETE ON router_loggedpacket TO $DBCLEANER;
GRANT SELECT ON router_loggedpacket TO $DBFLOWTAGGER;
GRANT DELETE ON router_registrationcode TO $DBCLEANER;
GRANT SELECT (id, client_id) ON router_router TO $DBARCHIVIST;
COMMIT;
ENDSQL
fi<|MERGE_RESOLUTION|>--- conflicted
+++ resolved
@@ -12,7 +12,6 @@
 DROP VIEW IF EXISTS fake_blacklist_remotes;
 DROP VIEW IF EXISTS fake_blacklist_sums;
 DROP VIEW IF EXISTS fake_blacklist_concat;
-DROP VIEW IF EXISTS fake_blacklist_scores;
 DROP VIEW IF EXISTS fake_blacklist_uncached;
 DROP VIEW IF EXISTS plugin_activity;
 DROP VIEW IF EXISTS fake_blacklist_cache_fill;
@@ -553,45 +552,6 @@
 	MAX(fb.score) AS score,
 	MAX(l.mode) AS mode
 FROM
-<<<<<<< HEAD
-	(SELECT
-		s.server,
-		s.remote,
-		s.client_pass,
-		COUNT(s.client) AS clients_total,
-		SUM(s.passed) AS clients_passed,
-		SUM(s.score) AS score_total,
-		SUM(s.score * s.passed) AS score_passed
-	FROM (
-		SELECT
-			fl.server,
-			fl.remote,
-			fl.client,
-			fake_blacklist_limits.client_pass,
-			SUM(fl.score) AS score,
-			(SUM(fl.score) >= fake_blacklist_limits.client_pass)::INTEGER AS passed
-		FROM
-			(SELECT * FROM fake_blacklist_cache
-			UNION ALL
-			SELECT
-				fl.server,
-				fl.remote,
-				fl.client,
-				SUM(fake_blacklist_scores.score) AS score,
-				MAX(fl.timestamp) AS timestamp
-			FROM (SELECT server, remote, client, timestamp, event FROM fake_logs WHERE timestamp > (SELECT COALESCE(MAX(timestamp), TO_TIMESTAMP(0)) FROM fake_blacklist_cache)) AS fl
-			JOIN fake_blacklist_scores ON fl.server = fake_blacklist_scores.server AND fl.event = fake_blacklist_scores.event
-			GROUP BY fl.server, fl.remote, fl.client) AS fl
-		JOIN fake_blacklist_limits ON fl.server = fake_blacklist_limits.server
-		GROUP BY fl.server, fl.remote, fl.client, fake_blacklist_limits.client_pass
-	) AS s
-	GROUP BY
-		s.server,
-		s.remote,
-		s.client_pass
-	) AS t
-JOIN fake_blacklist_limits AS l ON t.server = l.server AND t.client_pass = l.client_pass
-=======
 	fake_blacklist_remotes AS fb
 	JOIN fake_blacklist_limits AS l ON fb.server = l.server AND fb.score >= l.score AND fb.clients >= l.clients
 GROUP BY
@@ -610,7 +570,6 @@
 FROM
 	ssh_sessions
 	JOIN fake_blacklist ON fake_blacklist.remote = ssh_sessions.remote
->>>>>>> a588e8b9
 WHERE
 	fake_blacklist.server = 'ssh_honey'
 	AND fake_blacklist.mode = 'hard'
@@ -675,16 +634,10 @@
 	client_id INT NOT NULL REFERENCES clients(id) ON DELETE CASCADE,
 	start_time TIMESTAMP WITH TIME ZONE NOT NULL,
 	end_time TIMESTAMP WITH TIME ZONE DEFAULT NULL,
-<<<<<<< HEAD
 	login BYTEA NOT NULL,
 	password BYTEA NOT NULL,
 	remote INET NOT NULL
-=======
-	login TEXT NOT NULL,
-	password TEXT NOT NULL,
-	remote INET NOT NULL,
 	local INET NOT NULL
->>>>>>> a588e8b9
 );
 CREATE SEQUENCE ssh_session_ids OWNED BY ssh_sessions.id;
 ALTER TABLE ssh_sessions ALTER COLUMN id SET DEFAULT NEXTVAL('ssh_session_ids');
