--- conflicted
+++ resolved
@@ -9,14 +9,10 @@
 DROP VIEW IF EXISTS fake_bad_connections_telnet;
 DROP VIEW IF EXISTS fake_blacklist;
 DROP VIEW IF EXISTS plugin_activity;
-<<<<<<< HEAD
 DROP VIEW IF EXISTS fake_blacklist_cache_fill;
 DROP TABLE IF EXISTS fake_blacklist_cache;
-=======
-DROP MATERIALIZED VIEW IF EXISTS fake_blacklist_cache;
 DROP TABLE IF EXISTS fwup_addresses;
 DROP TABLE IF EXISTS fwup_sets;
->>>>>>> c2706163
 DROP TABLE IF EXISTS fake_logs;
 DROP TABLE IF EXISTS fake_server_names;
 DROP TABLE IF EXISTS fake_blacklist_limits;
