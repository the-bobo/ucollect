--- conflicted
+++ resolved
@@ -58,15 +58,11 @@
 parallel_limit = 20
 task_timeout = 1
 interval = 1
-<<<<<<< HEAD
 # 15 seconds between starting tasks, so they don't flood all at once
 start_interval = 15
 # 6 hours between ping batches
 ping_interval = 21600
-=======
-
 
 [bandwidth_plugin.BandwidthPlugin]
 interval: 900 ; How often to store a snapshot, seconds.
-aggregate_delay: 5 ; How long to wait for answers from clients before working on them.
->>>>>>> b156173b
+aggregate_delay: 5 ; How long to wait for answers from clients before working on them.