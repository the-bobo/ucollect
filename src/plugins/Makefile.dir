--- conflicted
+++ resolved
@@ -1,6 +1,3 @@
-<<<<<<< HEAD
-include $(patsubst %,$(S)/src/plugins/%/Makefile.dir,count buckets crash badconf sniff bandwidth flow majordomo cfgtest fake)
-=======
 UCOLLECT_PLUGINS:= \
 	count \
 	buckets \
@@ -12,7 +9,7 @@
 	majordomo \
 	cfgtest \
 	spoof \
-	refused
+	refused \
+	fake
 
-include $(patsubst %,$(S)/src/plugins/%/Makefile.dir,$(UCOLLECT_PLUGINS))
->>>>>>> ecda72b2
+include $(patsubst %,$(S)/src/plugins/%/Makefile.dir,$(UCOLLECT_PLUGINS))